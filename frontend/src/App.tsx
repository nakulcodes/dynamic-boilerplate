--- conflicted
+++ resolved
@@ -98,7 +98,6 @@
     try {
       const result = await ApiService.generateProject(request);
 
-<<<<<<< HEAD
       if (result.status === 'success') {
         alert('Project generated successfully! Download will start automatically.');
         console.log('Generated project result:', result);
@@ -112,16 +111,6 @@
         }
       } else if (result.status === 'error') {
         alert(result.error || 'Generation failed');
-=======
-      if (result.status === "success" && result.outputUrl) {
-        alert("Project generated successfully!");
-        console.log("Generated project URL:", result.outputUrl);
-
-        // Trigger download
-        window.open(result.outputUrl, "_blank");
-      } else if (result.status === "error") {
-        alert(result.error || "Generation failed");
->>>>>>> de34554a
       }
     } catch (error) {
       alert("Failed to generate project");
